--- conflicted
+++ resolved
@@ -179,21 +179,6 @@
         '''Extracts list of noise information from etree'''
         
         if et_in is not None:
-<<<<<<< HEAD
-            cls.xml_et=et_in
-
-        if ipf_version<2.90: #legacy SAFE data
-            cls.rg_list_azimuth_time=cls._parse_vectorlist('noiseVectorList','azimuthTime','datetime')
-            cls.rg_list_line=cls._parse_vectorlist('noiseVectorList','line','scalar_int')
-            cls.rg_list_pixel=cls._parse_vectorlist('noiseVectorList','pixel','vector_int')
-            cls.rg_list_noise_range_lut=cls._parse_vectorlist('noiseVectorList','noiseLut','vector_float')
-            cls.az_first_azimuth_line=0
-            cls.az_first_range_sample=0
-            cls.az_last_azimuth_line=None
-            cls.az_last_range_sample=int(et_in_lads.find('imageAnnotation/imageInformation/numberOfSamples').text)-1
-            cls.az_line=None
-            cls.az_noise_azimuth_lut=None
-=======
             cls.xml_et = et_in
 
         if ipf_version < version_threshold_azimuth_noise_vector: #legacy SAFE data
@@ -207,7 +192,6 @@
             cls.az_last_range_sample = None
             cls.az_line = None
             cls.az_noise_azimuth_lut = None
->>>>>>> 04a50df6
 
         else:
             cls.rg_list_azimuth_time = cls._parse_vectorlist('noiseRangeVectorList','azimuthTime','datetime')
@@ -395,23 +379,12 @@
             id_top = np.argmin(np.abs(noise_annotation.az_line-line_from))
             id_bottom = np.argmin(np.abs(noise_annotation.az_line-line_to))
             #put some margin when possible
-<<<<<<< HEAD
-            if id_top>0:
-                id_top-=1
-            if id_bottom<len(noise_annotation.az_line)-1:
-                id_bottom+=1
-            self.azimuth_line=noise_annotation.az_line[id_top:id_bottom]
-            self.azimuth_lut=noise_annotation.az_noise_azimuth_lut[id_top:id_bottom]
-        
-
-=======
             if id_top > 0:
                 id_top -= 1
             if id_bottom < len(noise_annotation.az_line)-1:
                 id_bottom += 1
             self.azimuth_line = noise_annotation.az_line[id_top:id_bottom]
             self.azimuth_lut = noise_annotation.az_noise_azimuth_lut[id_top:id_bottom]
->>>>>>> 04a50df6
 
 
         #return cls
@@ -422,24 +395,6 @@
         ncols = self.azimuth_last_range_sample-self.azimuth_first_range_sample+1
         nrows = self.line_to-self.line_from+1
 
-<<<<<<< HEAD
-        #interpolator for range noise vector
-        intp_rg_lut=InterpolatedUnivariateSpline(self.range_pixel,self.range_lut,k=1)
-        grid_rg=np.arange(self.azimuth_last_range_sample+1)
-        rg_lut_interp=intp_rg_lut(grid_rg).reshape((1,ncols))
-
-        #interpolator for azimuth noise vector - take IPF version into consideration
-        if (self.azimuth_line is None) or (self.azimuth_lut is None): # IPF <2.90
-            az_lut_interp=np.ones(nrows).reshape((nrows,1))
-
-        else: #IPF >= 2.90
-            intp_az_lut=InterpolatedUnivariateSpline(self.azimuth_line,self.azimuth_lut,k=1)
-            grid_az=np.arange(self.line_from,self.line_to+1)
-            az_lut_interp=intp_az_lut(grid_az).reshape((nrows,1))
-        
-        arr_lut_total=np.matmul(az_lut_interp,rg_lut_interp)
-        
-=======
         intp_rg_lut = InterpolatedUnivariateSpline(self.range_pixel, self.range_lut, k=1)
         intp_az_lut = InterpolatedUnivariateSpline(self.azimuth_line, self.azimuth_lut, k=1)
 
@@ -450,7 +405,6 @@
         az_lut_interp = intp_az_lut(grid_az).reshape((nrows,1))
 
         arr_lut_total = np.matmul(az_lut_interp, rg_lut_interp)
->>>>>>> 04a50df6
         return arr_lut_total
 
 
@@ -466,22 +420,6 @@
     gamma: np.ndarray = None
     dn: np.ndarray = None
 
-<<<<<<< HEAD
-    def from_calibraiton_annotation(self, calibration_annotation:CalibrationAnnotation, azimuth_time:datetime):
-        '''Extracts the calibration info for the burst'''
-        id_closest=closest_block_to_azimuth_time(calibration_annotation.list_azimuth_time, azimuth_time)
-        self.azimuth_time=calibration_annotation.list_azimuth_time[id_closest]
-        self.line=calibration_annotation.list_line[id_closest]
-        self.pixel=calibration_annotation.list_pixel[id_closest]
-        self.sigma_naught=calibration_annotation.list_sigma_nought[id_closest]
-
-        matrix_beta_naught=np.array(calibration_annotation.list_beta_nought)
-        if matrix_beta_naught.min()==matrix_beta_naught.max(): #NOTE It might not be a good idea to attempt '==' operation on the floating point data.
-            self.beta_naught=np.min(matrix_beta_naught)
-        else:
-            #TODO Switch to LUT-based method when there is significant changes in the array
-            self.beta_naught=np.mean(matrix_beta_naught)
-=======
     @classmethod
     def from_calibration_annotation(cls, calibration_annotation: CalibrationAnnotation, azimuth_time: datetime.datetime):
         '''
@@ -509,7 +447,6 @@
         cls.dn = calibration_annotation.list_dn[id_closest]
 
         return cls
->>>>>>> 04a50df6
 
 
 @dataclass
@@ -523,12 +460,7 @@
     tau_0: float #imageInformation/slantRangeTime
     tau_sub: np.ndarray #antennaPattern/slantRangeTime
     theta_sub: np.ndarray #antennaPattern/elevationAngle
-<<<<<<< HEAD
-    azimuth_time: datetime
-    ascending_node_time: datetime
-=======
     azimuth_time: datetime.datetime
->>>>>>> 04a50df6
 
     #from AUX_CAL
     G_eap: np.ndarray #elevationAntennaPattern
